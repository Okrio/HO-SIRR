function [lsir, lsir_ndiff, lsir_diff, pars, analysis] = HOSIRR(shir, pars)
% Higher-Order Spatial Impulse Response Rendering (HOSIRR)
% --------------------------------------------------------
% Multi-resolution Higher-order Spatial Impulse Response Rendering
% 
% DEPENDENCES
%   Spherical-Harmonic-Transform Matlab library
%       https://github.com/polarch/Spherical-Harmonic-Transform
%   Higher-Order-Ambisonics Matlab library
%       https://github.com/polarch/Higher-Order-Ambisonics
%
% INPUT ARGUMENTS
%   shir                       : spherical harmonic domain impulse response
%                                [signalLength  x (order+1)^2]
%   pars.chOrdering            : {'ACN','WXYZ'} channel ordering convention
%                                Note: 'WXYZ' refers to "FuMa", which is 
%                                first-order only.
%   pars.normScheme            : {'N3D','SN3D'}, normalisation convention. 
%                                fully normalised (N3D), or semi-normalised
%                                (SN3D) conventions are supported.
%   pars.fs                    : sample rate
%   pars.ls_dirs_deg           : loudspeaker array directions in DEGREES 
%                                [azi elev] convention
%   pars.multires_winsize      : [winsize_low winsize_2 ... winsize_high]
%   pars.multires_xovers       : [xover_low ... xover_high] 
%   pars.RENDER_DIFFUSE        : {0,1} 0 off, 1 new diffuse stream via
%                                ambisonic decoding of diffuseness scaled
%                                sector signals
%   pars.BROADBAND_FIRST_PEAK  : {0,1} 0 off, 1 broadband analysis for 
%                                direct
%   pars.BROADBAND_DIFFUSENESS : {0,1} 0 diffuseness computed per
%                                frequency bin, 1 diffuseness computed up
%                                to "maxDiffFreq_Hz", and replicated for
%                                all bins
%   pars.maxDiffFreq_Hz        : frequency up to which to compute the
%                                diffuseness parameter for
%   pars.alpha_diff            : one-pole alpha value for smoothing diff 
%                                y(n) = alpha*y(n-1) + (1-alpha)*x(n)
%   pars.decorrelationType     : {'phase','noise'}  
%
% OUTPUT ARGUMENTS
%   lsir                       : loudspeaker impulse responses    
%   lsir_ndiff                 : non-diffuse stream only
%   lsir_diff                  : diffuse stream only
%   pars                       : parameter struct used for the processing
%   analysis                   : {nRes}[nBins x nFrames x nSectors],
%                                historic DoA estimates (.azim, .elev), 
%                                .energy and diffuseness (.diff) estimates
%
% REFERENCES
%   [1] McCormack, L., Pulkki, V., Politis, A., Scheuregger, O. and Marschall,
%       M., (2020). "Higher-Order Spatial Impulse Response Rendering:
%       Investigating the Perceived Effects of Spherical Order, Dedicated
%       Diffuse Rendering, and Frequency Resolution". Journal of the Audio
%       Engineering Society, 68(5), pp.338-354.
%   [2] McCormack, L., Politis, A., Scheuregger, O., and Pulkki, V. 2019.
%       "Higher-order processing of spatial impulse responses". In 
%       Proceedings of the 23rd International Congress on Acoustics, 
%       9--13 September 2019 in Aachen, Germany.
%   [3] Politis, A. and Pulkki, V., 2016. "Acoustic intensity, energy-
%       density and diffuseness estimation in a directionally-constrained 
%       region". arXiv preprint arXiv:1609.03409.
%   [4] Merimaa, J. and Pulkki, V., 2005. "Spatial impulse response
%       rendering I: Analysis and synthesis". Journal of the Audio 
%       Engineering Society, 53(12), pp.1115-1127.
%   [5] Pulkki, V. and Merimaa, J., 2006. "Spatial impulse response
%       rendering II: Reproduction of diffuse sound and listening tests". 
%       Journal of the Audio Engineering Society, 54(1/2), pp.3-20. 
%
%%%%%%%%%%%%%%%%%%%%%%%%%%%%%%%%%%%%%%%%%%%%%%%%%%%%%%%%%%%%%%%%%%%%%%%%%%%
%
%   Leo McCormack, 22/09/2018
%   leo.mccormack@aalto.fi
%   Archontis Politis, 12/06/2018
%   archontis.politis@aalto.fi
%
%%%%%%%%%%%%%%%%%%%%%%%%%%%%%%%%%%%%%%%%%%%%%%%%%%%%%%%%%%%%%%%%%%%%%%%%%%%

nSH = size(shir,2);
pars.order = sqrt(nSH)-1;

%%% Defaults/Warnings/Errors: 
if ( (pars.order>1) && strcmp(pars.chOrdering, 'WXYZ') )
    disp('Warning: WXYZ/FuMa is first-order only. Input signals have been truncated to first-order')
    pars.maxOrder = 1;
    nSH = int32((pars.maxOrder+1).^2);
    shir = shir(:,1:nSH);
end
if (~isfield(pars, 'fs')), error('Please specify "fs"'); end
if (~isfield(pars, 'ls_dirs_deg')) 
    error('Please specify "ls_dirs_deg", in degrees')
end 
if (~isfield(pars, 'multires_winsize')), pars.multires_winsize = 512; end
if (~isfield(pars,'multires_xovers') || isempty(pars.multires_xovers))
    nRes = 1;
elseif (length(pars.multires_winsize)~=length(pars.multires_xovers)+1)
    error('The number of specified window sizes does not match the number of resolutions')
else
    nRes = length(pars.multires_winsize);
end 


%%% HO-SIRR
disp('HOSIRR Configuration:'), pars %#ok

% convert to 'ACN/N3D' Ambisonic convention
if strcmp(pars.chOrdering, 'WXYZ')
    shir = convert_N3D_Bformat(shir, 'b2n'); 
elseif (strcmp(pars.chOrdering, 'ACN') && strcmp(pars.normScheme, 'SN3D'))
    shir = convert_N3D_SN3D(shir, 'sn2n');
end

% normalise input to max(|insig|) = 1
lSig = size(shir,1);
shir = shir./(max(abs(shir(:,1))));

% extract the first highest peak
if pars.BROADBAND_FIRST_PEAK
    shir_tmp = shir; 
    
    % find the index of highest peak in the omni
    [~, peak_ind] = max(abs(shir_tmp(:,1)).^2);

    % calculate window 
    dirwinsize = 64;
    direct_win = zeros(lSig,1);
    direct_win(peak_ind-dirwinsize/2:peak_ind+dirwinsize/2,1) = hanning(dirwinsize+1);

    % extract peak from shir
    shir_direct = repmat(direct_win, [1 nSH]).*shir;  
    shir_tmp = repmat(1-direct_win, [1 nSH]).*shir_tmp;  

    shir = shir_tmp; % remove peak before running the main loop
    clear shir_tmp
end

%%% Intialisations
% zero pad the signal's start and end for STFT
maxWinsize = max(pars.multires_winsize);
if maxWinsize == 1
    shir_pad = shir;
else 
    shir_pad = [zeros(maxWinsize/2, nSH); shir; zeros(maxWinsize*2, nSH)];
end

% Loudspeaker locations and VBAP gain table
ls_dirs_deg = pars.ls_dirs_deg;
nLS = size(ls_dirs_deg,1);
vbap_gtable_res = [2 2]; % azi, elev, step sizes in degrees
gtable = getGainTable(ls_dirs_deg, vbap_gtable_res); 
 
% Sector design 
[~,sec_dirs_rad] = getTdesign(2*(pars.order));  % TODO: Check grid order
A_xyz = computeVelCoeffsMtx(pars.order-1);
%[pars.sectorCoeffs, pars.normSec] = computeSectorCoeffs(pars.order-1, A_xyz, 'pwd', sec_dirs_rad, 'EP');
[pars.sectorCoeffs, pars.secNorms, sec_dirs_rad] = computeSectorCoeffs(pars.order-1, A_xyz, 'cardioid', [], sec_dirs_rad);
% amplitude normalisation term
amp_norm = pars.secNorms(1);
% energy normalisation term
energy_norm = pars.secNorms(2);

if pars.order~=1
    pars.sectorDirs = sec_dirs_rad;
end 
numSec = size(pars.sectorCoeffs,2)/4;

% divide signal to frequency regions
if (nRes>1)
    xover_order = 500;
    shir_res = divide2regions(shir_pad, pars.fs, pars.multires_xovers, xover_order);
else
    xover_order = 0;
    shir_res = shir_pad;
end
clear insig_pad
  
% time-frequency processing for each frequency region
maxfftsize = 2*maxWinsize; 
lsir_res_ndiff = zeros(lSig + 2*maxfftsize + xover_order, nLS, nRes);
lsir_res_diff = zeros(lSig + 2*maxfftsize + xover_order, nLS, nRes); 

%%% Multi-resolution processing
for nr = 1:nRes 
    disp(['Processing frequency region no. ' num2str(nr)]);
    winsize = pars.multires_winsize(nr);
    fftsize = 2*winsize; % double the window size for FD convolution
    hopsize = winsize/2; % half the window size time-resolution
    nBins_anl = winsize/2 + 1; % nBins used for analysis
    nBins_syn = fftsize/2 + 1; % nBins used for synthesis 
    centerfreqs_anl = (0:winsize/2)'*pars.fs/winsize;
    if pars.BROADBAND_DIFFUSENESS
        if nr==nRes
            [~,maxDiffFreq_Ind] = min(abs(centerfreqs_anl-min(pars.maxDiffFreq_Hz)));
        else
            [~,maxDiffFreq_Ind] = min(abs(centerfreqs_anl-min(pars.maxDiffFreq_Hz,pars.multires_xovers(nr))));  
        end 
    end  
    
    % storage for estimated parameters
    analysis.azim{nr} = nan(nBins_anl, ceil(lSig/hopsize), numSec);
    analysis.elev{nr} = nan(nBins_anl, ceil(lSig/hopsize), numSec);
    analysis.energy{nr} = nan(nBins_anl, ceil(lSig/hopsize), numSec);
    analysis.diff{nr} = nan(nBins_anl, ceil(lSig/hopsize), numSec);
     
    % extended energy analysis
    analysis.sf_energy{nr} = nan(ceil(lSig/hopsize),1);
    analysis.ndiff_energy{nr} = nan(ceil(lSig/hopsize),1);
    analysis.diff_energy{nr} = nan(ceil(lSig/hopsize),1);
    
    % transform window (hanning)
    x = 0:(winsize-1);
    win = sin(x.*(pi/winsize))'.^2;
      
    % diffuse stream rendering intialisations
    switch pars.RENDER_DIFFUSE
        case 0
            % No diffuse stream
        case 1
            % New SIRR diffuse stream, based on scaling the sector signals 
            % with diffuseness estimates and then re-encoding them into 
            % SHs, and then decoding them to the loudspeaker setup
            if pars.order==1
                D_ls = sqrt(4*pi/nLS).*getRSH(pars.order, ls_dirs_deg).';   
            else 
                Y_enc = sqrt(4*pi).*getRSH(pars.order-1, pars.sectorDirs*180/pi); % encoder
                D_ls = sqrt(4*pi/nLS).*getRSH(pars.order-1, ls_dirs_deg).';   
            end    
    end 
     
    % diffuseness averaging buffers 
    if ~pars.BROADBAND_DIFFUSENESS
        prev_intensity = zeros(nBins_anl,3,numSec);
        prev_energy = zeros(nBins_anl,numSec);
    else 
        prev_intensity = zeros(3,numSec);
        prev_energy = zeros(numSec,1);
    end
      
    % analysed parameters for each sector
    azim = zeros(nBins_anl,numSec);
    elev = zeros(nBins_anl,numSec);
    diffs = zeros(nBins_anl,numSec); 
    
    %%% Main processing loop
    idx = 1;
    framecount = 1;
    progress = 1;
    nFrames = ceil((lSig + maxWinsize)/hopsize)+1;
    
    while idx + maxWinsize <= lSig + 2*maxWinsize  
        % Window input and transform to frequency domain
        insig_win = win*ones(1,nSH) .* shir_res(idx+(0:winsize-1),:,nr);
        inspec_syn = fft(insig_win, fftsize);
        inspec_syn = inspec_syn(1:nBins_syn,:); % keep up to nyquist
        
        % Do analysis using only true resolution
        inspec_anl = inspec_syn(1:fftsize/winsize:end,:);
         
        %%% SIRR ANALYSIS %%%
        outspec_ndiff = 0;
        outspec_diff = 0;
        W_S = pars.sectorCoeffs;   
        s_ana = inspec_anl*W_S; 
        for n=1:numSec 
            % weighted pressure-velocity signals for this sector
            WXYZ_sec = s_ana(:,4*(n-1) + (1:4));   
            
            % Compute Intensity vector for each frequency bin
            I = real(conj(WXYZ_sec(:,1)*ones(1,3)) .* WXYZ_sec(:,2:4));  
            [azim(:,n), elev(:,n)] = cart2sph(I(:,1), I(:,2), I(:,3));  
                 
            if pars.BROADBAND_DIFFUSENESS
                % Compute broad-band active-intensity vector
                pvCOV = (WXYZ_sec(1:maxDiffFreq_Ind,:)'*WXYZ_sec(1:maxDiffFreq_Ind,:)); 
<<<<<<< HEAD
                I_diff = real(pvCOV(2:4,1));
                energy = 0.5 .* real(trace(pvCOV));  % real to cast from complex to real
=======
                I_diff = real(pvCOV(2:4,1)); 
                energy = 0.5.*real(trace(pvCOV));  % cast back to real
>>>>>>> 0528cb1d

                % Estimating and time averaging of boadband diffuseness
                diff_intensity = (1-pars.alpha_diff).*I_diff + pars.alpha_diff.*prev_intensity(:,n);
                diff_energy = (1-pars.alpha_diff).*energy + pars.alpha_diff.*prev_energy(n); 
                prev_intensity(:,n) = diff_intensity;
                prev_energy(n) = diff_energy; 
                diffs(:,n) = 1 - sqrt(sum(diff_intensity.^2)) ./ (diff_energy + eps); 
            else  
                energy = 0.5 .* sum(abs(WXYZ_sec).^2,2); 
            
                % Time averaging of intensity-vector for the diffuseness
                % estimate per bin
                diff_intensity = (1-pars.alpha_diff).*I + pars.alpha_diff.*prev_intensity(:,:,n);
                diff_energy = (1-pars.alpha_diff).*energy + pars.alpha_diff.*prev_energy(:,n); 
                diffs(:,n) = 1 - sqrt(sum(diff_intensity.^2,2)) ./ (diff_energy + eps); 
                prev_intensity(:,:,n) = diff_intensity;
                prev_energy(:,n) = diff_energy;
                %assert(all(diffs(:,n)<=1.001))
                %assert(all(diffs(:,n)>=0))
            end 

            % storage for estimated parameters over time
            analysis.azim{nr}(:,framecount,n) = azim(:,n);
            analysis.elev{nr}(:,framecount,n) = elev(:,n);
            assert(energy>=0)
            analysis.energy{nr}(:,framecount,n) = energy;
            analysis.diff{nr}(:,framecount,n) = diffs(:,n); 
        end 
        
        %%% SIRR SYNTHESIS %%% 
        
%         warning('DIFF')
%         diffs(:, :) = 0;
        
        if pars.RENDER_DIFFUSE
            z_diff = zeros(nBins_syn, numSec); 
        end
        z_00 = zeros(nBins_syn, numSec); 
        W_S = pars.sectorCoeffs./sqrt(4*pi);   
        for n=1:numSec  
             
            % NON-DIFFUSE PART
            ndiffs_sqrt = sqrt(1-diffs(:,n)); 
            
            % Gain factor computation
            eleindex = round((elev(:,n)*180/pi+90)/vbap_gtable_res(2));
            aziindex = round(mod(azim(:,n)*180/pi+180,360)/vbap_gtable_res(1));
            index = aziindex + (eleindex*181) + 1;
            gains = gtable(index,:);  
            
            % Interpolate the gains in frequency for proper convolution
            if pars.RENDER_DIFFUSE
                ndiffgains = gains .* (ndiffs_sqrt*ones(1,nLS)); 
            else
                ndiffgains = gains; 
            end
            
            % Interpolate panning filters 
            ndiffgains = interpolateFilters(permute(ndiffgains, [3 2 1]), fftsize);
            ndiffgains = permute(ndiffgains, [3 2 1]);
            
            % generate non-diffuse stream
            z_00(:,n) = inspec_syn*W_S(:, 4*(n-1) + 1);
            outspec_ndiff = outspec_ndiff + ndiffgains .* (amp_norm.*z_00(:,n)*ones(1,nLS));
    
            % DIFFUSE PART
            switch pars.RENDER_DIFFUSE
                case 0
                    % No diffuse-field rendering
                case 1
                    % New SIRR diffuse stream rendering, based on re-encoding the 
                    % sector signals scaled with the diffuseness estimates
                    diffgains = sqrt(diffs(:,n));  
                    diffgains = interpolateFilters(permute(diffgains, [3 2 1]), fftsize);
                    diffgains = permute(diffgains, [3 2 1]); 
                    if pars.order == 1
                        a_diff = repmat(diffgains, [1 nSH]).*inspec_syn./sqrt(nSH);
                    else
                        z_diff(:, n) = diffgains .* sqrt(energy_norm) .* z_00(:,n); 
                    end
            end  
        end 
        if pars.RENDER_DIFFUSE
            if pars.order > 1
                a_diff = z_diff./sqrt(numSec) * Y_enc.'; 
            end % encode 
            outspec_diff = a_diff * D_ls.'; % decode
        end
        
        % decorrelation based on randomising the phase
        if isequal(pars.decorrelationType, 'phase')
            randomPhi = rand(size(outspec_diff))*2*pi-pi;
            outspec_diff = abs(outspec_diff) .* exp(1i*randomPhi);
        end  
        
        analysis.sf_energy{nr}(framecount,1) = mean(sum(abs(inspec_syn).^2/nSH,2)); 
        analysis.ndiff_energy{nr}(framecount,1) = mean(sum(abs(outspec_ndiff).^2,2)); 
        analysis.diff_energy{nr}(framecount,1) = mean(sum(abs(outspec_diff).^2,2));
        analysis.total_energy{nr}(framecount,1) = mean(sum(abs(outspec_ndiff+outspec_diff).^2,2));

         
        % ambi_ = mean(sum(abs(a_diff).^2,2)); 
%         sf_ = analysis.sf_energy{nr}(framecount,1); 
%         ndiff_ = analysis.ndiff_energy{nr}(framecount,1);
%         diff_ = analysis.diff_energy{nr}(framecount,1);
%         werew=(diff_+ndiff_)/sf_;
%         asfadsfwerew=(diff_+ndiff_)-sf_;
%          
        % overlap-add synthesis
        lsir_win_ndiff = real(ifft([outspec_ndiff; conj(outspec_ndiff(end-1:-1:2,:))]));
        lsir_res_ndiff(idx+(0:fftsize-1),:,nr) = lsir_res_ndiff(idx+(0:fftsize-1),:,nr) + lsir_win_ndiff;
        if pars.RENDER_DIFFUSE ~= 0
            lsir_win_diff = real(ifft([outspec_diff; conj(outspec_diff(end-1:-1:2,:))]));
            lsir_res_diff(idx+(0:fftsize-1),:,nr) = lsir_res_diff(idx+(0:fftsize-1),:,nr) + lsir_win_diff;
        end
        
        % advance sample pointer
        idx = idx + hopsize;
        framecount = framecount + 1;
        if framecount >= floor(nFrames/10*progress)  
            fprintf('*');
            progress=progress+1; 
        end  
    end
    fprintf('\ndone\n')
    
    % remove delay caused by the filter interpolation of gains and circular shift
    tempout = zeros(size(lsir_res_ndiff(:,:,nr)));
    tempout(1:end-winsize/2,:) = lsir_res_ndiff(winsize/2+1:end,:,nr);
    lsir_res_ndiff(:,:,nr) = tempout;
    if pars.RENDER_DIFFUSE
        tempout = zeros(size(lsir_res_diff(:,:,nr)));
        tempout(1:end-winsize/2,:) = lsir_res_diff(winsize/2+1:end,:,nr);
        lsir_res_diff(:,:,nr) = tempout;
    end
end

% Sum signals at different frequency regions
lsir_pad_ndiff = sum(lsir_res_ndiff, 3);

% Remove delay caused by processing
delay = maxWinsize/2 + xover_order/2; % remove also delay of band-pass filtering
lsir_ndiff = lsir_pad_ndiff(delay + (1:lSig), :);
if pars.RENDER_DIFFUSE
    lsir_pad_diff = sum(lsir_res_diff, 3);
    % Remove delay caused by processing
    lsir_diff = lsir_pad_diff(delay + (1:lSig), :);
end

% apply convolution decorrelation to diffuse stream if specified
if isequal(pars.decorrelationType, 'noise') && pars.RENDER_DIFFUSE
    % we want to apply just enough noise-based reverberation as 
    % to suitably decorrelate the signals, but not change the captured room 
    % characteristics too much. T60s of a very, very dry room should suffice for
    % this task:
    %t60 = [0.07 0.07 0.06 0.04 0.02 0.01];
    t60 = [0.2 0.2 0.16 0.12 0.09 0.04];
    fc = [125 250 500 1e3 2e3 4e3];
    randmat =  synthesizeNoiseReverb(nLS, pars.fs, t60, fc, 1); 
    % Decorrelation
    lsir_diff = fftfilt(randmat, lsir_diff);
    clear randmat;
end 

if pars.BROADBAND_FIRST_PEAK 
    % re-introduce peak based on broadband analysis 
    shir_direct_WXYZ = [shir_direct(:,1).';
        shir_direct(:,4).'./sqrt(3);
        shir_direct(:,2).'./sqrt(3);
        shir_direct(:,3).'./sqrt(3);].';   
    I = real(repmat(conj(shir_direct_WXYZ(:,1)),[1 3]).*shir_direct_WXYZ(:,2:4));
    I = sum(I); 
    [dir_azim, dir_elev] = cart2sph(I(1,1), I(1,2), I(1,3));

    % Gain factor computation
    eleindex = round((dir_elev*180/pi+90)/vbap_gtable_res(2));
    aziindex = round(mod(dir_azim*180/pi+180,360)/vbap_gtable_res(1));
    index = aziindex + (eleindex*181) + 1;
    dir_gains = gtable(index,:);

    lsir_ndiff = lsir_ndiff + dir_gains .* (shir_direct(:,1)*ones(1,nLS)); 
end 

if pars.RENDER_DIFFUSE
    lsir = lsir_ndiff+lsir_diff;
else
    lsir = lsir_ndiff;
    lsir_diff = 0;
end 
 
end

%%%%%%%%%%%%%%%%%%%%%%%%%%%%%%%%%%%%%%%%%%%%%%%%%%
function M_interp = interpolateFilters(M, fftsize)
% M filter matrix with y = M*x, size NxLxK,
%   N output channels, M input channels, K frequency bins
%
%   Archontis Politis, 12/06/2018
%   archontis.politis@aalto.fi

winsize = 2*(size(M,3)-1);
M_conj = conj(M(:,:,end-1:-1:2));
M_ifft = ifft(cat(3, M, M_conj), [], 3);
M_ifft = M_ifft(:,:, [(winsize/2+1:end) (1:winsize/2)]); % flip
M_interp = fft(M_ifft, fftsize, 3); % interpolate to fftsize
M_interp = M_interp(:,:,1:fftsize/2+1); % keep up to nyquist
end

%%%%%%%%%%%%%%%%%%%%%%%%%%%%%%%%%%%%%%%%%%%%%%%%%%%%%%%%%%%%%%%%%%%%%%%%%%%
function sigregs = divide2regions(sig, fs, xovers, fir_order)
% DIVIDE2REGIONS Bandpass the signal for multi-window analysis
%
%   Archontis Politis, 12/06/2018
%   archontis.politis@aalto.fi

% number of frequency regions
nRes = length(xovers)+1;
lIn = size(sig,1);
lOut = lIn+fir_order;
nCH = size(sig,2);
sigregs = zeros(lOut, nCH, nRes);

% create first and last lowpass and highpass in the filterbank
filters = zeros(fir_order+1, nRes);
filters(:,1) = fir1(fir_order, xovers(1)/(fs/2), 'low');
filters(:,nRes) = fir1(fir_order, xovers(nRes-1)/(fs/2), 'high');
for i = 2:(nRes-1)
    filters(:,i) = fir1(fir_order, [xovers(i-1) xovers(i)]/(fs/2), 'bandpass');
end
for i = 1:nRes
    sigregs(:,:,i) = fftfilt(filters(:,i), [sig; zeros(fir_order,nCH)]);
end
%     % omit initial delay of filterbank
%     sigregs = sigregs(fir_order/2+1:end-fir_order/2,:,:);

end

%%%%%%%%%%%%%%%%%%%%%%%%%%%%%%%%%%%%%%%%%%%%%%%%%%%%%%%%%%%%%%%%%%%%%%%%%%%
function rir_filt = synthesizeNoiseReverb(nCH, fs, t60, fc, FLATTEN)
%NOISEVERB Simulates a quick and dirty exponential decay reverb tail
%
% order:    HOA order
% fs:       sample rate
% t60:      reverberation times in different bands
% fc:       center frequencies of reverberation time bands (octave bands)
%
%   Archontis Politis, 12/06/2018
%   archontis.politis@aalto.fi

    if nargin<5, FLATTEN = 0; end
    
    % number of HOA channels
    nSH = nCH;
    % number of frequency bands
    nBands = length(t60);
    % decay constants
    alpha = 3*log(10)./t60;
    % length of RIR
    %lFilt = ceil(max(t60)*fs);
    t = (0:1/fs:max(t60)-1/fs)';
    lFilt = length(t);
    % generate envelopes
    env = exp(-t*alpha);
    % generate RIRs
    rir = randn(lFilt, nSH, nBands);
    for k = 1:nBands
        rir(:, :, k) = rir(:,:,k).*(env(:,k)*ones(1,nSH));
    end
    % get filterbank IRs for each band
    filterOrder = 200;
    h_filt = filterbank(fc, filterOrder, fs);
    % filter rirs
    rir_filt = zeros(lFilt+ceil(filterOrder/2), nSH);
    for n = 1:nSH
        h_temp = [squeeze(rir(:,n,:)); zeros(ceil(filterOrder/2), nBands)];
        rir_filt(:, n) = sum(fftfilt(h_filt, h_temp), 2);
    end
                            
    if FLATTEN, rir_filt = equalizeMinphase(rir_filt); end
    
    rir_filt = rir_filt(filterOrder/2+1:end,:); % remove delay
end

%%%%%%%%%%%%%%%%%%%%%%%%%%%%%%%%%%%%%%%%%%%%%%%%%%%%%%%%%%%%%%%%%%%%%%%%%%%
function h_filt = filterbank(fc, filterOrder, fs)
% fc:   the center frequencies of the bands
% Nord: order of hte FIR filter
%
%   Archontis Politis, 12/06/2018
%   archontis.politis@aalto.fi

    if length(fc) == 1
        h_filt = 1;

    elseif length(fc) == 2
        h_filt = zeros(filterOrder+1, 2);

        % lowpass
        f_ll = 2*fc(1)/sqrt(2);
        w_ll = f_ll/(fs/2);
        h_filt(:, 1) = fir1(filterOrder, w_ll);
        % highpass
        f_hh = fc(2)/sqrt(2);
        w_hh = f_hh/(fs/2);
        h_filt(:, 2) = fir1(filterOrder, w_hh, 'high');

    else
        Nbands = length(fc);
        h_filt = zeros(filterOrder+1, Nbands);

        % lowpass
        f_ll = 2*fc(1)/sqrt(2);
        w_ll = f_ll/(fs/2);
        h_filt(:, 1) = fir1(filterOrder, w_ll);
        % highpass
        f_hh = fc(end)/sqrt(2);
        w_hh = f_hh/(fs/2);
        h_filt(:, end) = fir1(filterOrder, w_hh, 'high');
        % bandpass
        for k = 2:Nbands-1
            fl = fc(k)/sqrt(2);
            fh = 2*fc(k)/sqrt(2);
            wl = fl/(fs/2);
            wh = fh/(fs/2);
            w = [wl wh];
            h_filt(:, k) = fir1(filterOrder, w, 'bandpass');
        end
    end

end

%%%%%%%%%%%%%%%%%%%%%%%%%%%%%%%%%%%%%%%%%%%%%%%%%%%%%%%%%%%%%%%%%%%%%%%%%%%
function rir_filt_flat = equalizeMinphase(rir_filt)
%MAKEFLATVERB Makes the decaying noise spectrally flat
%
%   Archontis Politis, 12/06/2018
%   archontis.politis@aalto.fi

Nrir = size(rir_filt,2);
for n=1:Nrir
    % equalise TDI by its minimum phase form to unity magnitude response
    tdi_f = fft(rir_filt(:,n));
    tdi_min_f = exp(conj(hilbert(log(abs(tdi_f)))));
    tdi_eq = real(ifft(tdi_f./tdi_min_f));
    rir_filt_flat(:,n) = tdi_eq;
end

end


%%%%%%%%%%%%%%%%%%%%%%%%%%%%%%%%%%%%%%%%%%%%%%%%%%%%%%%%%%%%%%%%%%%%%%%%%%%
function [sectorCoeffs, secNorms, sec_dirs] = computeSectorCoeffs(orderSec, A_xyz, pattern, norm, sec_dirs)

orderVel = orderSec+1;

if orderSec == 0
    % for N=0, do 1 sector, basic DirAC
    wxyzCoeffs = [ ...
    sqrt(4*pi)      0           0               0;
         0          0           sqrt(4*pi/3)    0;
         0          0           0               sqrt(4*pi/3);
         0       sqrt(4*pi/3)   0               0];

    % convert to real SH coefficients to use with the real signals
    secNorms = [1 1];
    sectorCoeffs = wxyzCoeffs;
    sec_dirs = [];  % or [0, 0], empty more explicit

else
    
    wxyzCoeffs = [];
    if nargin<5
        switch norm
            case 'AP'
                [~, sec_dirs] = getTdesign(orderSec+1); 
            case 'EP'
                [~, sec_dirs] = getTdesign(2*orderSec);
            otherwise
                error("Use 'AP' or 'EP' normalization");
        end   
    end
    numSec = size(sec_dirs,1);
    
    switch pattern
        case 'cardioid'
            b_n = beamWeightsCardioid2Spherical(orderSec);
            Q = 2*orderSec+1;
        case 'maxRE'
            b_n = beamWeightsMaxEV(orderSec);
            Q = 4*pi/(b_n'*b_n);            
        case {'pwd', 'hypercardioid'}
            b_n = beamWeightsHypercardioid2Spherical(orderSec);
            Q = (orderSec+1)^2;
        otherwise
            error("Unknown sector design! " + pattern);
    end
    
    % amplitude normalisation for sector patterns
    amp_norm = sqrt(4*pi) / (b_n(1) * numSec);
    % energy normalisation for sector patterns
    energy_norm = Q/numSec;

    secNorms = [amp_norm, energy_norm];
    
    for ns = 1:numSec
        
        % rotate the pattern by rotating the coefficients
        azi_sec = sec_dirs(ns, 1);
        polar_sec = pi/2-sec_dirs(ns, 2); % from elevation to inclination
        c_nm = rotateAxisCoeffs(b_n, polar_sec, azi_sec, 'complex');  % CFH: no compensation here
        % get the velocity coeffs
        x_nm = A_xyz(1:(orderVel+1)^2, 1:(orderSec+1)^2, 1)*c_nm;
        y_nm = A_xyz(1:(orderVel+1)^2, 1:(orderSec+1)^2, 2)*c_nm;
        z_nm = A_xyz(1:(orderVel+1)^2, 1:(orderSec+1)^2, 3)*c_nm;
        
        % Pad the (lower order) sector coefficients and stack in
        % a matrix together with the velocity ones
        c_nm = [c_nm; zeros(2*(orderSec+1)+1,1)];
        wxyzCoeffs = [wxyzCoeffs c_nm x_nm y_nm z_nm];
    end
    % convert to real SH coefficients to use with the real signals
    sectorCoeffs = real(complex2realCoeffs(wxyzCoeffs));
end

end
 
 
<|MERGE_RESOLUTION|>--- conflicted
+++ resolved
@@ -1,708 +1,703 @@
-function [lsir, lsir_ndiff, lsir_diff, pars, analysis] = HOSIRR(shir, pars)
-% Higher-Order Spatial Impulse Response Rendering (HOSIRR)
-% --------------------------------------------------------
-% Multi-resolution Higher-order Spatial Impulse Response Rendering
-% 
-% DEPENDENCES
-%   Spherical-Harmonic-Transform Matlab library
-%       https://github.com/polarch/Spherical-Harmonic-Transform
-%   Higher-Order-Ambisonics Matlab library
-%       https://github.com/polarch/Higher-Order-Ambisonics
-%
-% INPUT ARGUMENTS
-%   shir                       : spherical harmonic domain impulse response
-%                                [signalLength  x (order+1)^2]
-%   pars.chOrdering            : {'ACN','WXYZ'} channel ordering convention
-%                                Note: 'WXYZ' refers to "FuMa", which is 
-%                                first-order only.
-%   pars.normScheme            : {'N3D','SN3D'}, normalisation convention. 
-%                                fully normalised (N3D), or semi-normalised
-%                                (SN3D) conventions are supported.
-%   pars.fs                    : sample rate
-%   pars.ls_dirs_deg           : loudspeaker array directions in DEGREES 
-%                                [azi elev] convention
-%   pars.multires_winsize      : [winsize_low winsize_2 ... winsize_high]
-%   pars.multires_xovers       : [xover_low ... xover_high] 
-%   pars.RENDER_DIFFUSE        : {0,1} 0 off, 1 new diffuse stream via
-%                                ambisonic decoding of diffuseness scaled
-%                                sector signals
-%   pars.BROADBAND_FIRST_PEAK  : {0,1} 0 off, 1 broadband analysis for 
-%                                direct
-%   pars.BROADBAND_DIFFUSENESS : {0,1} 0 diffuseness computed per
-%                                frequency bin, 1 diffuseness computed up
-%                                to "maxDiffFreq_Hz", and replicated for
-%                                all bins
-%   pars.maxDiffFreq_Hz        : frequency up to which to compute the
-%                                diffuseness parameter for
-%   pars.alpha_diff            : one-pole alpha value for smoothing diff 
-%                                y(n) = alpha*y(n-1) + (1-alpha)*x(n)
-%   pars.decorrelationType     : {'phase','noise'}  
-%
-% OUTPUT ARGUMENTS
-%   lsir                       : loudspeaker impulse responses    
-%   lsir_ndiff                 : non-diffuse stream only
-%   lsir_diff                  : diffuse stream only
-%   pars                       : parameter struct used for the processing
-%   analysis                   : {nRes}[nBins x nFrames x nSectors],
-%                                historic DoA estimates (.azim, .elev), 
-%                                .energy and diffuseness (.diff) estimates
-%
-% REFERENCES
-%   [1] McCormack, L., Pulkki, V., Politis, A., Scheuregger, O. and Marschall,
-%       M., (2020). "Higher-Order Spatial Impulse Response Rendering:
-%       Investigating the Perceived Effects of Spherical Order, Dedicated
-%       Diffuse Rendering, and Frequency Resolution". Journal of the Audio
-%       Engineering Society, 68(5), pp.338-354.
-%   [2] McCormack, L., Politis, A., Scheuregger, O., and Pulkki, V. 2019.
-%       "Higher-order processing of spatial impulse responses". In 
-%       Proceedings of the 23rd International Congress on Acoustics, 
-%       9--13 September 2019 in Aachen, Germany.
-%   [3] Politis, A. and Pulkki, V., 2016. "Acoustic intensity, energy-
-%       density and diffuseness estimation in a directionally-constrained 
-%       region". arXiv preprint arXiv:1609.03409.
-%   [4] Merimaa, J. and Pulkki, V., 2005. "Spatial impulse response
-%       rendering I: Analysis and synthesis". Journal of the Audio 
-%       Engineering Society, 53(12), pp.1115-1127.
-%   [5] Pulkki, V. and Merimaa, J., 2006. "Spatial impulse response
-%       rendering II: Reproduction of diffuse sound and listening tests". 
-%       Journal of the Audio Engineering Society, 54(1/2), pp.3-20. 
-%
-%%%%%%%%%%%%%%%%%%%%%%%%%%%%%%%%%%%%%%%%%%%%%%%%%%%%%%%%%%%%%%%%%%%%%%%%%%%
-%
-%   Leo McCormack, 22/09/2018
-%   leo.mccormack@aalto.fi
-%   Archontis Politis, 12/06/2018
-%   archontis.politis@aalto.fi
-%
-%%%%%%%%%%%%%%%%%%%%%%%%%%%%%%%%%%%%%%%%%%%%%%%%%%%%%%%%%%%%%%%%%%%%%%%%%%%
-
-nSH = size(shir,2);
-pars.order = sqrt(nSH)-1;
-
-%%% Defaults/Warnings/Errors: 
-if ( (pars.order>1) && strcmp(pars.chOrdering, 'WXYZ') )
-    disp('Warning: WXYZ/FuMa is first-order only. Input signals have been truncated to first-order')
-    pars.maxOrder = 1;
-    nSH = int32((pars.maxOrder+1).^2);
-    shir = shir(:,1:nSH);
-end
-if (~isfield(pars, 'fs')), error('Please specify "fs"'); end
-if (~isfield(pars, 'ls_dirs_deg')) 
-    error('Please specify "ls_dirs_deg", in degrees')
-end 
-if (~isfield(pars, 'multires_winsize')), pars.multires_winsize = 512; end
-if (~isfield(pars,'multires_xovers') || isempty(pars.multires_xovers))
-    nRes = 1;
-elseif (length(pars.multires_winsize)~=length(pars.multires_xovers)+1)
-    error('The number of specified window sizes does not match the number of resolutions')
-else
-    nRes = length(pars.multires_winsize);
-end 
-
-
-%%% HO-SIRR
-disp('HOSIRR Configuration:'), pars %#ok
-
-% convert to 'ACN/N3D' Ambisonic convention
-if strcmp(pars.chOrdering, 'WXYZ')
-    shir = convert_N3D_Bformat(shir, 'b2n'); 
-elseif (strcmp(pars.chOrdering, 'ACN') && strcmp(pars.normScheme, 'SN3D'))
-    shir = convert_N3D_SN3D(shir, 'sn2n');
-end
-
-% normalise input to max(|insig|) = 1
-lSig = size(shir,1);
-shir = shir./(max(abs(shir(:,1))));
-
-% extract the first highest peak
-if pars.BROADBAND_FIRST_PEAK
-    shir_tmp = shir; 
-    
-    % find the index of highest peak in the omni
-    [~, peak_ind] = max(abs(shir_tmp(:,1)).^2);
-
-    % calculate window 
-    dirwinsize = 64;
-    direct_win = zeros(lSig,1);
-    direct_win(peak_ind-dirwinsize/2:peak_ind+dirwinsize/2,1) = hanning(dirwinsize+1);
-
-    % extract peak from shir
-    shir_direct = repmat(direct_win, [1 nSH]).*shir;  
-    shir_tmp = repmat(1-direct_win, [1 nSH]).*shir_tmp;  
-
-    shir = shir_tmp; % remove peak before running the main loop
-    clear shir_tmp
-end
-
-%%% Intialisations
-% zero pad the signal's start and end for STFT
-maxWinsize = max(pars.multires_winsize);
-if maxWinsize == 1
-    shir_pad = shir;
-else 
-    shir_pad = [zeros(maxWinsize/2, nSH); shir; zeros(maxWinsize*2, nSH)];
-end
-
-% Loudspeaker locations and VBAP gain table
-ls_dirs_deg = pars.ls_dirs_deg;
-nLS = size(ls_dirs_deg,1);
-vbap_gtable_res = [2 2]; % azi, elev, step sizes in degrees
-gtable = getGainTable(ls_dirs_deg, vbap_gtable_res); 
- 
-% Sector design 
-[~,sec_dirs_rad] = getTdesign(2*(pars.order));  % TODO: Check grid order
-A_xyz = computeVelCoeffsMtx(pars.order-1);
-%[pars.sectorCoeffs, pars.normSec] = computeSectorCoeffs(pars.order-1, A_xyz, 'pwd', sec_dirs_rad, 'EP');
-[pars.sectorCoeffs, pars.secNorms, sec_dirs_rad] = computeSectorCoeffs(pars.order-1, A_xyz, 'cardioid', [], sec_dirs_rad);
-% amplitude normalisation term
-amp_norm = pars.secNorms(1);
-% energy normalisation term
-energy_norm = pars.secNorms(2);
-
-if pars.order~=1
-    pars.sectorDirs = sec_dirs_rad;
-end 
-numSec = size(pars.sectorCoeffs,2)/4;
-
-% divide signal to frequency regions
-if (nRes>1)
-    xover_order = 500;
-    shir_res = divide2regions(shir_pad, pars.fs, pars.multires_xovers, xover_order);
-else
-    xover_order = 0;
-    shir_res = shir_pad;
-end
-clear insig_pad
-  
-% time-frequency processing for each frequency region
-maxfftsize = 2*maxWinsize; 
-lsir_res_ndiff = zeros(lSig + 2*maxfftsize + xover_order, nLS, nRes);
-lsir_res_diff = zeros(lSig + 2*maxfftsize + xover_order, nLS, nRes); 
-
-%%% Multi-resolution processing
-for nr = 1:nRes 
-    disp(['Processing frequency region no. ' num2str(nr)]);
-    winsize = pars.multires_winsize(nr);
-    fftsize = 2*winsize; % double the window size for FD convolution
-    hopsize = winsize/2; % half the window size time-resolution
-    nBins_anl = winsize/2 + 1; % nBins used for analysis
-    nBins_syn = fftsize/2 + 1; % nBins used for synthesis 
-    centerfreqs_anl = (0:winsize/2)'*pars.fs/winsize;
-    if pars.BROADBAND_DIFFUSENESS
-        if nr==nRes
-            [~,maxDiffFreq_Ind] = min(abs(centerfreqs_anl-min(pars.maxDiffFreq_Hz)));
-        else
-            [~,maxDiffFreq_Ind] = min(abs(centerfreqs_anl-min(pars.maxDiffFreq_Hz,pars.multires_xovers(nr))));  
-        end 
-    end  
-    
-    % storage for estimated parameters
-    analysis.azim{nr} = nan(nBins_anl, ceil(lSig/hopsize), numSec);
-    analysis.elev{nr} = nan(nBins_anl, ceil(lSig/hopsize), numSec);
-    analysis.energy{nr} = nan(nBins_anl, ceil(lSig/hopsize), numSec);
-    analysis.diff{nr} = nan(nBins_anl, ceil(lSig/hopsize), numSec);
-     
-    % extended energy analysis
-    analysis.sf_energy{nr} = nan(ceil(lSig/hopsize),1);
-    analysis.ndiff_energy{nr} = nan(ceil(lSig/hopsize),1);
-    analysis.diff_energy{nr} = nan(ceil(lSig/hopsize),1);
-    
-    % transform window (hanning)
-    x = 0:(winsize-1);
-    win = sin(x.*(pi/winsize))'.^2;
-      
-    % diffuse stream rendering intialisations
-    switch pars.RENDER_DIFFUSE
-        case 0
-            % No diffuse stream
-        case 1
-            % New SIRR diffuse stream, based on scaling the sector signals 
-            % with diffuseness estimates and then re-encoding them into 
-            % SHs, and then decoding them to the loudspeaker setup
-            if pars.order==1
-                D_ls = sqrt(4*pi/nLS).*getRSH(pars.order, ls_dirs_deg).';   
-            else 
-                Y_enc = sqrt(4*pi).*getRSH(pars.order-1, pars.sectorDirs*180/pi); % encoder
-                D_ls = sqrt(4*pi/nLS).*getRSH(pars.order-1, ls_dirs_deg).';   
-            end    
-    end 
-     
-    % diffuseness averaging buffers 
-    if ~pars.BROADBAND_DIFFUSENESS
-        prev_intensity = zeros(nBins_anl,3,numSec);
-        prev_energy = zeros(nBins_anl,numSec);
-    else 
-        prev_intensity = zeros(3,numSec);
-        prev_energy = zeros(numSec,1);
-    end
-      
-    % analysed parameters for each sector
-    azim = zeros(nBins_anl,numSec);
-    elev = zeros(nBins_anl,numSec);
-    diffs = zeros(nBins_anl,numSec); 
-    
-    %%% Main processing loop
-    idx = 1;
-    framecount = 1;
-    progress = 1;
-    nFrames = ceil((lSig + maxWinsize)/hopsize)+1;
-    
-    while idx + maxWinsize <= lSig + 2*maxWinsize  
-        % Window input and transform to frequency domain
-        insig_win = win*ones(1,nSH) .* shir_res(idx+(0:winsize-1),:,nr);
-        inspec_syn = fft(insig_win, fftsize);
-        inspec_syn = inspec_syn(1:nBins_syn,:); % keep up to nyquist
-        
-        % Do analysis using only true resolution
-        inspec_anl = inspec_syn(1:fftsize/winsize:end,:);
-         
-        %%% SIRR ANALYSIS %%%
-        outspec_ndiff = 0;
-        outspec_diff = 0;
-        W_S = pars.sectorCoeffs;   
-        s_ana = inspec_anl*W_S; 
-        for n=1:numSec 
-            % weighted pressure-velocity signals for this sector
-            WXYZ_sec = s_ana(:,4*(n-1) + (1:4));   
-            
-            % Compute Intensity vector for each frequency bin
-            I = real(conj(WXYZ_sec(:,1)*ones(1,3)) .* WXYZ_sec(:,2:4));  
-            [azim(:,n), elev(:,n)] = cart2sph(I(:,1), I(:,2), I(:,3));  
-                 
-            if pars.BROADBAND_DIFFUSENESS
-                % Compute broad-band active-intensity vector
-                pvCOV = (WXYZ_sec(1:maxDiffFreq_Ind,:)'*WXYZ_sec(1:maxDiffFreq_Ind,:)); 
-<<<<<<< HEAD
-                I_diff = real(pvCOV(2:4,1));
-                energy = 0.5 .* real(trace(pvCOV));  % real to cast from complex to real
-=======
-                I_diff = real(pvCOV(2:4,1)); 
-                energy = 0.5.*real(trace(pvCOV));  % cast back to real
->>>>>>> 0528cb1d
-
-                % Estimating and time averaging of boadband diffuseness
-                diff_intensity = (1-pars.alpha_diff).*I_diff + pars.alpha_diff.*prev_intensity(:,n);
-                diff_energy = (1-pars.alpha_diff).*energy + pars.alpha_diff.*prev_energy(n); 
-                prev_intensity(:,n) = diff_intensity;
-                prev_energy(n) = diff_energy; 
-                diffs(:,n) = 1 - sqrt(sum(diff_intensity.^2)) ./ (diff_energy + eps); 
-            else  
-                energy = 0.5 .* sum(abs(WXYZ_sec).^2,2); 
-            
-                % Time averaging of intensity-vector for the diffuseness
-                % estimate per bin
-                diff_intensity = (1-pars.alpha_diff).*I + pars.alpha_diff.*prev_intensity(:,:,n);
-                diff_energy = (1-pars.alpha_diff).*energy + pars.alpha_diff.*prev_energy(:,n); 
-                diffs(:,n) = 1 - sqrt(sum(diff_intensity.^2,2)) ./ (diff_energy + eps); 
-                prev_intensity(:,:,n) = diff_intensity;
-                prev_energy(:,n) = diff_energy;
-                %assert(all(diffs(:,n)<=1.001))
-                %assert(all(diffs(:,n)>=0))
-            end 
-
-            % storage for estimated parameters over time
-            analysis.azim{nr}(:,framecount,n) = azim(:,n);
-            analysis.elev{nr}(:,framecount,n) = elev(:,n);
-            assert(energy>=0)
-            analysis.energy{nr}(:,framecount,n) = energy;
-            analysis.diff{nr}(:,framecount,n) = diffs(:,n); 
-        end 
-        
-        %%% SIRR SYNTHESIS %%% 
-        
-%         warning('DIFF')
-%         diffs(:, :) = 0;
-        
-        if pars.RENDER_DIFFUSE
-            z_diff = zeros(nBins_syn, numSec); 
-        end
-        z_00 = zeros(nBins_syn, numSec); 
-        W_S = pars.sectorCoeffs./sqrt(4*pi);   
-        for n=1:numSec  
-             
-            % NON-DIFFUSE PART
-            ndiffs_sqrt = sqrt(1-diffs(:,n)); 
-            
-            % Gain factor computation
-            eleindex = round((elev(:,n)*180/pi+90)/vbap_gtable_res(2));
-            aziindex = round(mod(azim(:,n)*180/pi+180,360)/vbap_gtable_res(1));
-            index = aziindex + (eleindex*181) + 1;
-            gains = gtable(index,:);  
-            
-            % Interpolate the gains in frequency for proper convolution
-            if pars.RENDER_DIFFUSE
-                ndiffgains = gains .* (ndiffs_sqrt*ones(1,nLS)); 
-            else
-                ndiffgains = gains; 
-            end
-            
-            % Interpolate panning filters 
-            ndiffgains = interpolateFilters(permute(ndiffgains, [3 2 1]), fftsize);
-            ndiffgains = permute(ndiffgains, [3 2 1]);
-            
-            % generate non-diffuse stream
-            z_00(:,n) = inspec_syn*W_S(:, 4*(n-1) + 1);
-            outspec_ndiff = outspec_ndiff + ndiffgains .* (amp_norm.*z_00(:,n)*ones(1,nLS));
-    
-            % DIFFUSE PART
-            switch pars.RENDER_DIFFUSE
-                case 0
-                    % No diffuse-field rendering
-                case 1
-                    % New SIRR diffuse stream rendering, based on re-encoding the 
-                    % sector signals scaled with the diffuseness estimates
-                    diffgains = sqrt(diffs(:,n));  
-                    diffgains = interpolateFilters(permute(diffgains, [3 2 1]), fftsize);
-                    diffgains = permute(diffgains, [3 2 1]); 
-                    if pars.order == 1
-                        a_diff = repmat(diffgains, [1 nSH]).*inspec_syn./sqrt(nSH);
-                    else
-                        z_diff(:, n) = diffgains .* sqrt(energy_norm) .* z_00(:,n); 
-                    end
-            end  
-        end 
-        if pars.RENDER_DIFFUSE
-            if pars.order > 1
-                a_diff = z_diff./sqrt(numSec) * Y_enc.'; 
-            end % encode 
-            outspec_diff = a_diff * D_ls.'; % decode
-        end
-        
-        % decorrelation based on randomising the phase
-        if isequal(pars.decorrelationType, 'phase')
-            randomPhi = rand(size(outspec_diff))*2*pi-pi;
-            outspec_diff = abs(outspec_diff) .* exp(1i*randomPhi);
-        end  
-        
-        analysis.sf_energy{nr}(framecount,1) = mean(sum(abs(inspec_syn).^2/nSH,2)); 
-        analysis.ndiff_energy{nr}(framecount,1) = mean(sum(abs(outspec_ndiff).^2,2)); 
-        analysis.diff_energy{nr}(framecount,1) = mean(sum(abs(outspec_diff).^2,2));
-        analysis.total_energy{nr}(framecount,1) = mean(sum(abs(outspec_ndiff+outspec_diff).^2,2));
-
-         
-        % ambi_ = mean(sum(abs(a_diff).^2,2)); 
-%         sf_ = analysis.sf_energy{nr}(framecount,1); 
-%         ndiff_ = analysis.ndiff_energy{nr}(framecount,1);
-%         diff_ = analysis.diff_energy{nr}(framecount,1);
-%         werew=(diff_+ndiff_)/sf_;
-%         asfadsfwerew=(diff_+ndiff_)-sf_;
-%          
-        % overlap-add synthesis
-        lsir_win_ndiff = real(ifft([outspec_ndiff; conj(outspec_ndiff(end-1:-1:2,:))]));
-        lsir_res_ndiff(idx+(0:fftsize-1),:,nr) = lsir_res_ndiff(idx+(0:fftsize-1),:,nr) + lsir_win_ndiff;
-        if pars.RENDER_DIFFUSE ~= 0
-            lsir_win_diff = real(ifft([outspec_diff; conj(outspec_diff(end-1:-1:2,:))]));
-            lsir_res_diff(idx+(0:fftsize-1),:,nr) = lsir_res_diff(idx+(0:fftsize-1),:,nr) + lsir_win_diff;
-        end
-        
-        % advance sample pointer
-        idx = idx + hopsize;
-        framecount = framecount + 1;
-        if framecount >= floor(nFrames/10*progress)  
-            fprintf('*');
-            progress=progress+1; 
-        end  
-    end
-    fprintf('\ndone\n')
-    
-    % remove delay caused by the filter interpolation of gains and circular shift
-    tempout = zeros(size(lsir_res_ndiff(:,:,nr)));
-    tempout(1:end-winsize/2,:) = lsir_res_ndiff(winsize/2+1:end,:,nr);
-    lsir_res_ndiff(:,:,nr) = tempout;
-    if pars.RENDER_DIFFUSE
-        tempout = zeros(size(lsir_res_diff(:,:,nr)));
-        tempout(1:end-winsize/2,:) = lsir_res_diff(winsize/2+1:end,:,nr);
-        lsir_res_diff(:,:,nr) = tempout;
-    end
-end
-
-% Sum signals at different frequency regions
-lsir_pad_ndiff = sum(lsir_res_ndiff, 3);
-
-% Remove delay caused by processing
-delay = maxWinsize/2 + xover_order/2; % remove also delay of band-pass filtering
-lsir_ndiff = lsir_pad_ndiff(delay + (1:lSig), :);
-if pars.RENDER_DIFFUSE
-    lsir_pad_diff = sum(lsir_res_diff, 3);
-    % Remove delay caused by processing
-    lsir_diff = lsir_pad_diff(delay + (1:lSig), :);
-end
-
-% apply convolution decorrelation to diffuse stream if specified
-if isequal(pars.decorrelationType, 'noise') && pars.RENDER_DIFFUSE
-    % we want to apply just enough noise-based reverberation as 
-    % to suitably decorrelate the signals, but not change the captured room 
-    % characteristics too much. T60s of a very, very dry room should suffice for
-    % this task:
-    %t60 = [0.07 0.07 0.06 0.04 0.02 0.01];
-    t60 = [0.2 0.2 0.16 0.12 0.09 0.04];
-    fc = [125 250 500 1e3 2e3 4e3];
-    randmat =  synthesizeNoiseReverb(nLS, pars.fs, t60, fc, 1); 
-    % Decorrelation
-    lsir_diff = fftfilt(randmat, lsir_diff);
-    clear randmat;
-end 
-
-if pars.BROADBAND_FIRST_PEAK 
-    % re-introduce peak based on broadband analysis 
-    shir_direct_WXYZ = [shir_direct(:,1).';
-        shir_direct(:,4).'./sqrt(3);
-        shir_direct(:,2).'./sqrt(3);
-        shir_direct(:,3).'./sqrt(3);].';   
-    I = real(repmat(conj(shir_direct_WXYZ(:,1)),[1 3]).*shir_direct_WXYZ(:,2:4));
-    I = sum(I); 
-    [dir_azim, dir_elev] = cart2sph(I(1,1), I(1,2), I(1,3));
-
-    % Gain factor computation
-    eleindex = round((dir_elev*180/pi+90)/vbap_gtable_res(2));
-    aziindex = round(mod(dir_azim*180/pi+180,360)/vbap_gtable_res(1));
-    index = aziindex + (eleindex*181) + 1;
-    dir_gains = gtable(index,:);
-
-    lsir_ndiff = lsir_ndiff + dir_gains .* (shir_direct(:,1)*ones(1,nLS)); 
-end 
-
-if pars.RENDER_DIFFUSE
-    lsir = lsir_ndiff+lsir_diff;
-else
-    lsir = lsir_ndiff;
-    lsir_diff = 0;
-end 
- 
-end
-
-%%%%%%%%%%%%%%%%%%%%%%%%%%%%%%%%%%%%%%%%%%%%%%%%%%
-function M_interp = interpolateFilters(M, fftsize)
-% M filter matrix with y = M*x, size NxLxK,
-%   N output channels, M input channels, K frequency bins
-%
-%   Archontis Politis, 12/06/2018
-%   archontis.politis@aalto.fi
-
-winsize = 2*(size(M,3)-1);
-M_conj = conj(M(:,:,end-1:-1:2));
-M_ifft = ifft(cat(3, M, M_conj), [], 3);
-M_ifft = M_ifft(:,:, [(winsize/2+1:end) (1:winsize/2)]); % flip
-M_interp = fft(M_ifft, fftsize, 3); % interpolate to fftsize
-M_interp = M_interp(:,:,1:fftsize/2+1); % keep up to nyquist
-end
-
-%%%%%%%%%%%%%%%%%%%%%%%%%%%%%%%%%%%%%%%%%%%%%%%%%%%%%%%%%%%%%%%%%%%%%%%%%%%
-function sigregs = divide2regions(sig, fs, xovers, fir_order)
-% DIVIDE2REGIONS Bandpass the signal for multi-window analysis
-%
-%   Archontis Politis, 12/06/2018
-%   archontis.politis@aalto.fi
-
-% number of frequency regions
-nRes = length(xovers)+1;
-lIn = size(sig,1);
-lOut = lIn+fir_order;
-nCH = size(sig,2);
-sigregs = zeros(lOut, nCH, nRes);
-
-% create first and last lowpass and highpass in the filterbank
-filters = zeros(fir_order+1, nRes);
-filters(:,1) = fir1(fir_order, xovers(1)/(fs/2), 'low');
-filters(:,nRes) = fir1(fir_order, xovers(nRes-1)/(fs/2), 'high');
-for i = 2:(nRes-1)
-    filters(:,i) = fir1(fir_order, [xovers(i-1) xovers(i)]/(fs/2), 'bandpass');
-end
-for i = 1:nRes
-    sigregs(:,:,i) = fftfilt(filters(:,i), [sig; zeros(fir_order,nCH)]);
-end
-%     % omit initial delay of filterbank
-%     sigregs = sigregs(fir_order/2+1:end-fir_order/2,:,:);
-
-end
-
-%%%%%%%%%%%%%%%%%%%%%%%%%%%%%%%%%%%%%%%%%%%%%%%%%%%%%%%%%%%%%%%%%%%%%%%%%%%
-function rir_filt = synthesizeNoiseReverb(nCH, fs, t60, fc, FLATTEN)
-%NOISEVERB Simulates a quick and dirty exponential decay reverb tail
-%
-% order:    HOA order
-% fs:       sample rate
-% t60:      reverberation times in different bands
-% fc:       center frequencies of reverberation time bands (octave bands)
-%
-%   Archontis Politis, 12/06/2018
-%   archontis.politis@aalto.fi
-
-    if nargin<5, FLATTEN = 0; end
-    
-    % number of HOA channels
-    nSH = nCH;
-    % number of frequency bands
-    nBands = length(t60);
-    % decay constants
-    alpha = 3*log(10)./t60;
-    % length of RIR
-    %lFilt = ceil(max(t60)*fs);
-    t = (0:1/fs:max(t60)-1/fs)';
-    lFilt = length(t);
-    % generate envelopes
-    env = exp(-t*alpha);
-    % generate RIRs
-    rir = randn(lFilt, nSH, nBands);
-    for k = 1:nBands
-        rir(:, :, k) = rir(:,:,k).*(env(:,k)*ones(1,nSH));
-    end
-    % get filterbank IRs for each band
-    filterOrder = 200;
-    h_filt = filterbank(fc, filterOrder, fs);
-    % filter rirs
-    rir_filt = zeros(lFilt+ceil(filterOrder/2), nSH);
-    for n = 1:nSH
-        h_temp = [squeeze(rir(:,n,:)); zeros(ceil(filterOrder/2), nBands)];
-        rir_filt(:, n) = sum(fftfilt(h_filt, h_temp), 2);
-    end
-                            
-    if FLATTEN, rir_filt = equalizeMinphase(rir_filt); end
-    
-    rir_filt = rir_filt(filterOrder/2+1:end,:); % remove delay
-end
-
-%%%%%%%%%%%%%%%%%%%%%%%%%%%%%%%%%%%%%%%%%%%%%%%%%%%%%%%%%%%%%%%%%%%%%%%%%%%
-function h_filt = filterbank(fc, filterOrder, fs)
-% fc:   the center frequencies of the bands
-% Nord: order of hte FIR filter
-%
-%   Archontis Politis, 12/06/2018
-%   archontis.politis@aalto.fi
-
-    if length(fc) == 1
-        h_filt = 1;
-
-    elseif length(fc) == 2
-        h_filt = zeros(filterOrder+1, 2);
-
-        % lowpass
-        f_ll = 2*fc(1)/sqrt(2);
-        w_ll = f_ll/(fs/2);
-        h_filt(:, 1) = fir1(filterOrder, w_ll);
-        % highpass
-        f_hh = fc(2)/sqrt(2);
-        w_hh = f_hh/(fs/2);
-        h_filt(:, 2) = fir1(filterOrder, w_hh, 'high');
-
-    else
-        Nbands = length(fc);
-        h_filt = zeros(filterOrder+1, Nbands);
-
-        % lowpass
-        f_ll = 2*fc(1)/sqrt(2);
-        w_ll = f_ll/(fs/2);
-        h_filt(:, 1) = fir1(filterOrder, w_ll);
-        % highpass
-        f_hh = fc(end)/sqrt(2);
-        w_hh = f_hh/(fs/2);
-        h_filt(:, end) = fir1(filterOrder, w_hh, 'high');
-        % bandpass
-        for k = 2:Nbands-1
-            fl = fc(k)/sqrt(2);
-            fh = 2*fc(k)/sqrt(2);
-            wl = fl/(fs/2);
-            wh = fh/(fs/2);
-            w = [wl wh];
-            h_filt(:, k) = fir1(filterOrder, w, 'bandpass');
-        end
-    end
-
-end
-
-%%%%%%%%%%%%%%%%%%%%%%%%%%%%%%%%%%%%%%%%%%%%%%%%%%%%%%%%%%%%%%%%%%%%%%%%%%%
-function rir_filt_flat = equalizeMinphase(rir_filt)
-%MAKEFLATVERB Makes the decaying noise spectrally flat
-%
-%   Archontis Politis, 12/06/2018
-%   archontis.politis@aalto.fi
-
-Nrir = size(rir_filt,2);
-for n=1:Nrir
-    % equalise TDI by its minimum phase form to unity magnitude response
-    tdi_f = fft(rir_filt(:,n));
-    tdi_min_f = exp(conj(hilbert(log(abs(tdi_f)))));
-    tdi_eq = real(ifft(tdi_f./tdi_min_f));
-    rir_filt_flat(:,n) = tdi_eq;
-end
-
-end
-
-
-%%%%%%%%%%%%%%%%%%%%%%%%%%%%%%%%%%%%%%%%%%%%%%%%%%%%%%%%%%%%%%%%%%%%%%%%%%%
-function [sectorCoeffs, secNorms, sec_dirs] = computeSectorCoeffs(orderSec, A_xyz, pattern, norm, sec_dirs)
-
-orderVel = orderSec+1;
-
-if orderSec == 0
-    % for N=0, do 1 sector, basic DirAC
-    wxyzCoeffs = [ ...
-    sqrt(4*pi)      0           0               0;
-         0          0           sqrt(4*pi/3)    0;
-         0          0           0               sqrt(4*pi/3);
-         0       sqrt(4*pi/3)   0               0];
-
-    % convert to real SH coefficients to use with the real signals
-    secNorms = [1 1];
-    sectorCoeffs = wxyzCoeffs;
-    sec_dirs = [];  % or [0, 0], empty more explicit
-
-else
-    
-    wxyzCoeffs = [];
-    if nargin<5
-        switch norm
-            case 'AP'
-                [~, sec_dirs] = getTdesign(orderSec+1); 
-            case 'EP'
-                [~, sec_dirs] = getTdesign(2*orderSec);
-            otherwise
-                error("Use 'AP' or 'EP' normalization");
-        end   
-    end
-    numSec = size(sec_dirs,1);
-    
-    switch pattern
-        case 'cardioid'
-            b_n = beamWeightsCardioid2Spherical(orderSec);
-            Q = 2*orderSec+1;
-        case 'maxRE'
-            b_n = beamWeightsMaxEV(orderSec);
-            Q = 4*pi/(b_n'*b_n);            
-        case {'pwd', 'hypercardioid'}
-            b_n = beamWeightsHypercardioid2Spherical(orderSec);
-            Q = (orderSec+1)^2;
-        otherwise
-            error("Unknown sector design! " + pattern);
-    end
-    
-    % amplitude normalisation for sector patterns
-    amp_norm = sqrt(4*pi) / (b_n(1) * numSec);
-    % energy normalisation for sector patterns
-    energy_norm = Q/numSec;
-
-    secNorms = [amp_norm, energy_norm];
-    
-    for ns = 1:numSec
-        
-        % rotate the pattern by rotating the coefficients
-        azi_sec = sec_dirs(ns, 1);
-        polar_sec = pi/2-sec_dirs(ns, 2); % from elevation to inclination
-        c_nm = rotateAxisCoeffs(b_n, polar_sec, azi_sec, 'complex');  % CFH: no compensation here
-        % get the velocity coeffs
-        x_nm = A_xyz(1:(orderVel+1)^2, 1:(orderSec+1)^2, 1)*c_nm;
-        y_nm = A_xyz(1:(orderVel+1)^2, 1:(orderSec+1)^2, 2)*c_nm;
-        z_nm = A_xyz(1:(orderVel+1)^2, 1:(orderSec+1)^2, 3)*c_nm;
-        
-        % Pad the (lower order) sector coefficients and stack in
-        % a matrix together with the velocity ones
-        c_nm = [c_nm; zeros(2*(orderSec+1)+1,1)];
-        wxyzCoeffs = [wxyzCoeffs c_nm x_nm y_nm z_nm];
-    end
-    % convert to real SH coefficients to use with the real signals
-    sectorCoeffs = real(complex2realCoeffs(wxyzCoeffs));
-end
-
-end
- 
- 
+function [lsir, lsir_ndiff, lsir_diff, pars, analysis] = HOSIRR(shir, pars)
+% Higher-Order Spatial Impulse Response Rendering (HOSIRR)
+% --------------------------------------------------------
+% Multi-resolution Higher-order Spatial Impulse Response Rendering
+% 
+% DEPENDENCES
+%   Spherical-Harmonic-Transform Matlab library
+%       https://github.com/polarch/Spherical-Harmonic-Transform
+%   Higher-Order-Ambisonics Matlab library
+%       https://github.com/polarch/Higher-Order-Ambisonics
+%
+% INPUT ARGUMENTS
+%   shir                       : spherical harmonic domain impulse response
+%                                [signalLength  x (order+1)^2]
+%   pars.chOrdering            : {'ACN','WXYZ'} channel ordering convention
+%                                Note: 'WXYZ' refers to "FuMa", which is 
+%                                first-order only.
+%   pars.normScheme            : {'N3D','SN3D'}, normalisation convention. 
+%                                fully normalised (N3D), or semi-normalised
+%                                (SN3D) conventions are supported.
+%   pars.fs                    : sample rate
+%   pars.ls_dirs_deg           : loudspeaker array directions in DEGREES 
+%                                [azi elev] convention
+%   pars.multires_winsize      : [winsize_low winsize_2 ... winsize_high]
+%   pars.multires_xovers       : [xover_low ... xover_high] 
+%   pars.RENDER_DIFFUSE        : {0,1} 0 off, 1 new diffuse stream via
+%                                ambisonic decoding of diffuseness scaled
+%                                sector signals
+%   pars.BROADBAND_FIRST_PEAK  : {0,1} 0 off, 1 broadband analysis for 
+%                                direct
+%   pars.BROADBAND_DIFFUSENESS : {0,1} 0 diffuseness computed per
+%                                frequency bin, 1 diffuseness computed up
+%                                to "maxDiffFreq_Hz", and replicated for
+%                                all bins
+%   pars.maxDiffFreq_Hz        : frequency up to which to compute the
+%                                diffuseness parameter for
+%   pars.alpha_diff            : one-pole alpha value for smoothing diff 
+%                                y(n) = alpha*y(n-1) + (1-alpha)*x(n)
+%   pars.decorrelationType     : {'phase','noise'}  
+%
+% OUTPUT ARGUMENTS
+%   lsir                       : loudspeaker impulse responses    
+%   lsir_ndiff                 : non-diffuse stream only
+%   lsir_diff                  : diffuse stream only
+%   pars                       : parameter struct used for the processing
+%   analysis                   : {nRes}[nBins x nFrames x nSectors],
+%                                historic DoA estimates (.azim, .elev), 
+%                                .energy and diffuseness (.diff) estimates
+%
+% REFERENCES
+%   [1] McCormack, L., Pulkki, V., Politis, A., Scheuregger, O. and Marschall,
+%       M., (2020). "Higher-Order Spatial Impulse Response Rendering:
+%       Investigating the Perceived Effects of Spherical Order, Dedicated
+%       Diffuse Rendering, and Frequency Resolution". Journal of the Audio
+%       Engineering Society, 68(5), pp.338-354.
+%   [2] McCormack, L., Politis, A., Scheuregger, O., and Pulkki, V. 2019.
+%       "Higher-order processing of spatial impulse responses". In 
+%       Proceedings of the 23rd International Congress on Acoustics, 
+%       9--13 September 2019 in Aachen, Germany.
+%   [3] Politis, A. and Pulkki, V., 2016. "Acoustic intensity, energy-
+%       density and diffuseness estimation in a directionally-constrained 
+%       region". arXiv preprint arXiv:1609.03409.
+%   [4] Merimaa, J. and Pulkki, V., 2005. "Spatial impulse response
+%       rendering I: Analysis and synthesis". Journal of the Audio 
+%       Engineering Society, 53(12), pp.1115-1127.
+%   [5] Pulkki, V. and Merimaa, J., 2006. "Spatial impulse response
+%       rendering II: Reproduction of diffuse sound and listening tests". 
+%       Journal of the Audio Engineering Society, 54(1/2), pp.3-20. 
+%
+%%%%%%%%%%%%%%%%%%%%%%%%%%%%%%%%%%%%%%%%%%%%%%%%%%%%%%%%%%%%%%%%%%%%%%%%%%%
+%
+%   Leo McCormack, 22/09/2018
+%   leo.mccormack@aalto.fi
+%   Archontis Politis, 12/06/2018
+%   archontis.politis@aalto.fi
+%
+%%%%%%%%%%%%%%%%%%%%%%%%%%%%%%%%%%%%%%%%%%%%%%%%%%%%%%%%%%%%%%%%%%%%%%%%%%%
+
+nSH = size(shir,2);
+pars.order = sqrt(nSH)-1;
+
+%%% Defaults/Warnings/Errors: 
+if ( (pars.order>1) && strcmp(pars.chOrdering, 'WXYZ') )
+    disp('Warning: WXYZ/FuMa is first-order only. Input signals have been truncated to first-order')
+    pars.maxOrder = 1;
+    nSH = int32((pars.maxOrder+1).^2);
+    shir = shir(:,1:nSH);
+end
+if (~isfield(pars, 'fs')), error('Please specify "fs"'); end
+if (~isfield(pars, 'ls_dirs_deg')) 
+    error('Please specify "ls_dirs_deg", in degrees')
+end 
+if (~isfield(pars, 'multires_winsize')), pars.multires_winsize = 512; end
+if (~isfield(pars,'multires_xovers') || isempty(pars.multires_xovers))
+    nRes = 1;
+elseif (length(pars.multires_winsize)~=length(pars.multires_xovers)+1)
+    error('The number of specified window sizes does not match the number of resolutions')
+else
+    nRes = length(pars.multires_winsize);
+end 
+
+
+%%% HO-SIRR
+disp('HOSIRR Configuration:'), pars %#ok
+
+% convert to 'ACN/N3D' Ambisonic convention
+if strcmp(pars.chOrdering, 'WXYZ')
+    shir = convert_N3D_Bformat(shir, 'b2n'); 
+elseif (strcmp(pars.chOrdering, 'ACN') && strcmp(pars.normScheme, 'SN3D'))
+    shir = convert_N3D_SN3D(shir, 'sn2n');
+end
+
+% normalise input to max(|insig|) = 1
+lSig = size(shir,1);
+shir = shir./(max(abs(shir(:,1))));
+
+% extract the first highest peak
+if pars.BROADBAND_FIRST_PEAK
+    shir_tmp = shir; 
+    
+    % find the index of highest peak in the omni
+    [~, peak_ind] = max(abs(shir_tmp(:,1)).^2);
+
+    % calculate window 
+    dirwinsize = 64;
+    direct_win = zeros(lSig,1);
+    direct_win(peak_ind-dirwinsize/2:peak_ind+dirwinsize/2,1) = hanning(dirwinsize+1);
+
+    % extract peak from shir
+    shir_direct = repmat(direct_win, [1 nSH]).*shir;  
+    shir_tmp = repmat(1-direct_win, [1 nSH]).*shir_tmp;  
+
+    shir = shir_tmp; % remove peak before running the main loop
+    clear shir_tmp
+end
+
+%%% Intialisations
+% zero pad the signal's start and end for STFT
+maxWinsize = max(pars.multires_winsize);
+if maxWinsize == 1
+    shir_pad = shir;
+else 
+    shir_pad = [zeros(maxWinsize/2, nSH); shir; zeros(maxWinsize*2, nSH)];
+end
+
+% Loudspeaker locations and VBAP gain table
+ls_dirs_deg = pars.ls_dirs_deg;
+nLS = size(ls_dirs_deg,1);
+vbap_gtable_res = [2 2]; % azi, elev, step sizes in degrees
+gtable = getGainTable(ls_dirs_deg, vbap_gtable_res); 
+ 
+% Sector design 
+[~,sec_dirs_rad] = getTdesign(2*(pars.order));  % TODO: Check grid order
+A_xyz = computeVelCoeffsMtx(pars.order-1);
+%[pars.sectorCoeffs, pars.normSec] = computeSectorCoeffs(pars.order-1, A_xyz, 'pwd', sec_dirs_rad, 'EP');
+[pars.sectorCoeffs, pars.secNorms, sec_dirs_rad] = computeSectorCoeffs(pars.order-1, A_xyz, 'cardioid', [], sec_dirs_rad);
+% amplitude normalisation term
+amp_norm = pars.secNorms(1);
+% energy normalisation term
+energy_norm = pars.secNorms(2);
+
+if pars.order~=1
+    pars.sectorDirs = sec_dirs_rad;
+end 
+numSec = size(pars.sectorCoeffs,2)/4;
+
+% divide signal to frequency regions
+if (nRes>1)
+    xover_order = 500;
+    shir_res = divide2regions(shir_pad, pars.fs, pars.multires_xovers, xover_order);
+else
+    xover_order = 0;
+    shir_res = shir_pad;
+end
+clear insig_pad
+  
+% time-frequency processing for each frequency region
+maxfftsize = 2*maxWinsize; 
+lsir_res_ndiff = zeros(lSig + 2*maxfftsize + xover_order, nLS, nRes);
+lsir_res_diff = zeros(lSig + 2*maxfftsize + xover_order, nLS, nRes); 
+
+%%% Multi-resolution processing
+for nr = 1:nRes 
+    disp(['Processing frequency region no. ' num2str(nr)]);
+    winsize = pars.multires_winsize(nr);
+    fftsize = 2*winsize; % double the window size for FD convolution
+    hopsize = winsize/2; % half the window size time-resolution
+    nBins_anl = winsize/2 + 1; % nBins used for analysis
+    nBins_syn = fftsize/2 + 1; % nBins used for synthesis 
+    centerfreqs_anl = (0:winsize/2)'*pars.fs/winsize;
+    if pars.BROADBAND_DIFFUSENESS
+        if nr==nRes
+            [~,maxDiffFreq_Ind] = min(abs(centerfreqs_anl-min(pars.maxDiffFreq_Hz)));
+        else
+            [~,maxDiffFreq_Ind] = min(abs(centerfreqs_anl-min(pars.maxDiffFreq_Hz,pars.multires_xovers(nr))));  
+        end 
+    end  
+    
+    % storage for estimated parameters
+    analysis.azim{nr} = nan(nBins_anl, ceil(lSig/hopsize), numSec);
+    analysis.elev{nr} = nan(nBins_anl, ceil(lSig/hopsize), numSec);
+    analysis.energy{nr} = nan(nBins_anl, ceil(lSig/hopsize), numSec);
+    analysis.diff{nr} = nan(nBins_anl, ceil(lSig/hopsize), numSec);
+     
+    % extended energy analysis
+    analysis.sf_energy{nr} = nan(ceil(lSig/hopsize),1);
+    analysis.ndiff_energy{nr} = nan(ceil(lSig/hopsize),1);
+    analysis.diff_energy{nr} = nan(ceil(lSig/hopsize),1);
+    
+    % transform window (hanning)
+    x = 0:(winsize-1);
+    win = sin(x.*(pi/winsize))'.^2;
+      
+    % diffuse stream rendering intialisations
+    switch pars.RENDER_DIFFUSE
+        case 0
+            % No diffuse stream
+        case 1
+            % New SIRR diffuse stream, based on scaling the sector signals 
+            % with diffuseness estimates and then re-encoding them into 
+            % SHs, and then decoding them to the loudspeaker setup
+            if pars.order==1
+                D_ls = sqrt(4*pi/nLS).*getRSH(pars.order, ls_dirs_deg).';   
+            else 
+                Y_enc = sqrt(4*pi).*getRSH(pars.order-1, pars.sectorDirs*180/pi); % encoder
+                D_ls = sqrt(4*pi/nLS).*getRSH(pars.order-1, ls_dirs_deg).';   
+            end    
+    end 
+     
+    % diffuseness averaging buffers 
+    if ~pars.BROADBAND_DIFFUSENESS
+        prev_intensity = zeros(nBins_anl,3,numSec);
+        prev_energy = zeros(nBins_anl,numSec);
+    else 
+        prev_intensity = zeros(3,numSec);
+        prev_energy = zeros(numSec,1);
+    end
+      
+    % analysed parameters for each sector
+    azim = zeros(nBins_anl,numSec);
+    elev = zeros(nBins_anl,numSec);
+    diffs = zeros(nBins_anl,numSec); 
+    
+    %%% Main processing loop
+    idx = 1;
+    framecount = 1;
+    progress = 1;
+    nFrames = ceil((lSig + maxWinsize)/hopsize)+1;
+    
+    while idx + maxWinsize <= lSig + 2*maxWinsize  
+        % Window input and transform to frequency domain
+        insig_win = win*ones(1,nSH) .* shir_res(idx+(0:winsize-1),:,nr);
+        inspec_syn = fft(insig_win, fftsize);
+        inspec_syn = inspec_syn(1:nBins_syn,:); % keep up to nyquist
+        
+        % Do analysis using only true resolution
+        inspec_anl = inspec_syn(1:fftsize/winsize:end,:);
+         
+        %%% SIRR ANALYSIS %%%
+        outspec_ndiff = 0;
+        outspec_diff = 0;
+        W_S = pars.sectorCoeffs;   
+        s_ana = inspec_anl*W_S; 
+        for n=1:numSec 
+            % weighted pressure-velocity signals for this sector
+            WXYZ_sec = s_ana(:,4*(n-1) + (1:4));   
+            
+            % Compute Intensity vector for each frequency bin
+            I = real(conj(WXYZ_sec(:,1)*ones(1,3)) .* WXYZ_sec(:,2:4));  
+            [azim(:,n), elev(:,n)] = cart2sph(I(:,1), I(:,2), I(:,3));  
+                 
+            if pars.BROADBAND_DIFFUSENESS
+                % Compute broad-band active-intensity vector
+                pvCOV = (WXYZ_sec(1:maxDiffFreq_Ind,:)'*WXYZ_sec(1:maxDiffFreq_Ind,:)); 
+                I_diff = real(pvCOV(2:4,1)); 
+                energy = 0.5 .* real(trace(pvCOV));  % cast back to real
+
+                % Estimating and time averaging of boadband diffuseness
+                diff_intensity = (1-pars.alpha_diff).*I_diff + pars.alpha_diff.*prev_intensity(:,n);
+                diff_energy = (1-pars.alpha_diff).*energy + pars.alpha_diff.*prev_energy(n); 
+                prev_intensity(:,n) = diff_intensity;
+                prev_energy(n) = diff_energy; 
+                diffs(:,n) = 1 - sqrt(sum(diff_intensity.^2)) ./ (diff_energy + eps); 
+            else  
+                energy = 0.5 .* sum(abs(WXYZ_sec).^2,2); 
+            
+                % Time averaging of intensity-vector for the diffuseness
+                % estimate per bin
+                diff_intensity = (1-pars.alpha_diff).*I + pars.alpha_diff.*prev_intensity(:,:,n);
+                diff_energy = (1-pars.alpha_diff).*energy + pars.alpha_diff.*prev_energy(:,n); 
+                diffs(:,n) = 1 - sqrt(sum(diff_intensity.^2,2)) ./ (diff_energy + eps); 
+                prev_intensity(:,:,n) = diff_intensity;
+                prev_energy(:,n) = diff_energy;
+                %assert(all(diffs(:,n)<=1.001))
+                %assert(all(diffs(:,n)>=0))
+            end 
+
+            % storage for estimated parameters over time
+            analysis.azim{nr}(:,framecount,n) = azim(:,n);
+            analysis.elev{nr}(:,framecount,n) = elev(:,n);
+            assert(energy>=0)
+            analysis.energy{nr}(:,framecount,n) = energy;
+            analysis.diff{nr}(:,framecount,n) = diffs(:,n); 
+        end 
+        
+        %%% SIRR SYNTHESIS %%% 
+        
+%         warning('DIFF')
+%         diffs(:, :) = 0;
+        
+        if pars.RENDER_DIFFUSE
+            z_diff = zeros(nBins_syn, numSec); 
+        end
+        z_00 = zeros(nBins_syn, numSec); 
+        W_S = pars.sectorCoeffs./sqrt(4*pi);   
+        for n=1:numSec  
+             
+            % NON-DIFFUSE PART
+            ndiffs_sqrt = sqrt(1-diffs(:,n)); 
+            
+            % Gain factor computation
+            eleindex = round((elev(:,n)*180/pi+90)/vbap_gtable_res(2));
+            aziindex = round(mod(azim(:,n)*180/pi+180,360)/vbap_gtable_res(1));
+            index = aziindex + (eleindex*181) + 1;
+            gains = gtable(index,:);  
+            
+            % Interpolate the gains in frequency for proper convolution
+            if pars.RENDER_DIFFUSE
+                ndiffgains = gains .* (ndiffs_sqrt*ones(1,nLS)); 
+            else
+                ndiffgains = gains; 
+            end
+            
+            % Interpolate panning filters 
+            ndiffgains = interpolateFilters(permute(ndiffgains, [3 2 1]), fftsize);
+            ndiffgains = permute(ndiffgains, [3 2 1]);
+            
+            % generate non-diffuse stream
+            z_00(:,n) = inspec_syn*W_S(:, 4*(n-1) + 1);
+            outspec_ndiff = outspec_ndiff + ndiffgains .* (amp_norm.*z_00(:,n)*ones(1,nLS));
+    
+            % DIFFUSE PART
+            switch pars.RENDER_DIFFUSE
+                case 0
+                    % No diffuse-field rendering
+                case 1
+                    % New SIRR diffuse stream rendering, based on re-encoding the 
+                    % sector signals scaled with the diffuseness estimates
+                    diffgains = sqrt(diffs(:,n));  
+                    diffgains = interpolateFilters(permute(diffgains, [3 2 1]), fftsize);
+                    diffgains = permute(diffgains, [3 2 1]); 
+                    if pars.order == 1
+                        a_diff = repmat(diffgains, [1 nSH]).*inspec_syn./sqrt(nSH);
+                    else
+                        z_diff(:, n) = diffgains .* sqrt(energy_norm) .* z_00(:,n); 
+                    end
+            end  
+        end 
+        if pars.RENDER_DIFFUSE
+            if pars.order > 1
+                a_diff = z_diff./sqrt(numSec) * Y_enc.'; 
+            end % encode 
+            outspec_diff = a_diff * D_ls.'; % decode
+        end
+        
+        % decorrelation based on randomising the phase
+        if isequal(pars.decorrelationType, 'phase')
+            randomPhi = rand(size(outspec_diff))*2*pi-pi;
+            outspec_diff = abs(outspec_diff) .* exp(1i*randomPhi);
+        end  
+        
+        analysis.sf_energy{nr}(framecount,1) = mean(sum(abs(inspec_syn).^2/nSH,2)); 
+        analysis.ndiff_energy{nr}(framecount,1) = mean(sum(abs(outspec_ndiff).^2,2)); 
+        analysis.diff_energy{nr}(framecount,1) = mean(sum(abs(outspec_diff).^2,2));
+        analysis.total_energy{nr}(framecount,1) = mean(sum(abs(outspec_ndiff+outspec_diff).^2,2));
+
+         
+        % ambi_ = mean(sum(abs(a_diff).^2,2)); 
+%         sf_ = analysis.sf_energy{nr}(framecount,1); 
+%         ndiff_ = analysis.ndiff_energy{nr}(framecount,1);
+%         diff_ = analysis.diff_energy{nr}(framecount,1);
+%         werew=(diff_+ndiff_)/sf_;
+%         asfadsfwerew=(diff_+ndiff_)-sf_;
+%          
+        % overlap-add synthesis
+        lsir_win_ndiff = real(ifft([outspec_ndiff; conj(outspec_ndiff(end-1:-1:2,:))]));
+        lsir_res_ndiff(idx+(0:fftsize-1),:,nr) = lsir_res_ndiff(idx+(0:fftsize-1),:,nr) + lsir_win_ndiff;
+        if pars.RENDER_DIFFUSE ~= 0
+            lsir_win_diff = real(ifft([outspec_diff; conj(outspec_diff(end-1:-1:2,:))]));
+            lsir_res_diff(idx+(0:fftsize-1),:,nr) = lsir_res_diff(idx+(0:fftsize-1),:,nr) + lsir_win_diff;
+        end
+        
+        % advance sample pointer
+        idx = idx + hopsize;
+        framecount = framecount + 1;
+        if framecount >= floor(nFrames/10*progress)  
+            fprintf('*');
+            progress=progress+1; 
+        end  
+    end
+    fprintf('\ndone\n')
+    
+    % remove delay caused by the filter interpolation of gains and circular shift
+    tempout = zeros(size(lsir_res_ndiff(:,:,nr)));
+    tempout(1:end-winsize/2,:) = lsir_res_ndiff(winsize/2+1:end,:,nr);
+    lsir_res_ndiff(:,:,nr) = tempout;
+    if pars.RENDER_DIFFUSE
+        tempout = zeros(size(lsir_res_diff(:,:,nr)));
+        tempout(1:end-winsize/2,:) = lsir_res_diff(winsize/2+1:end,:,nr);
+        lsir_res_diff(:,:,nr) = tempout;
+    end
+end
+
+% Sum signals at different frequency regions
+lsir_pad_ndiff = sum(lsir_res_ndiff, 3);
+
+% Remove delay caused by processing
+delay = maxWinsize/2 + xover_order/2; % remove also delay of band-pass filtering
+lsir_ndiff = lsir_pad_ndiff(delay + (1:lSig), :);
+if pars.RENDER_DIFFUSE
+    lsir_pad_diff = sum(lsir_res_diff, 3);
+    % Remove delay caused by processing
+    lsir_diff = lsir_pad_diff(delay + (1:lSig), :);
+end
+
+% apply convolution decorrelation to diffuse stream if specified
+if isequal(pars.decorrelationType, 'noise') && pars.RENDER_DIFFUSE
+    % we want to apply just enough noise-based reverberation as 
+    % to suitably decorrelate the signals, but not change the captured room 
+    % characteristics too much. T60s of a very, very dry room should suffice for
+    % this task:
+    %t60 = [0.07 0.07 0.06 0.04 0.02 0.01];
+    t60 = [0.2 0.2 0.16 0.12 0.09 0.04];
+    fc = [125 250 500 1e3 2e3 4e3];
+    randmat =  synthesizeNoiseReverb(nLS, pars.fs, t60, fc, 1); 
+    % Decorrelation
+    lsir_diff = fftfilt(randmat, lsir_diff);
+    clear randmat;
+end 
+
+if pars.BROADBAND_FIRST_PEAK 
+    % re-introduce peak based on broadband analysis 
+    shir_direct_WXYZ = [shir_direct(:,1).';
+        shir_direct(:,4).'./sqrt(3);
+        shir_direct(:,2).'./sqrt(3);
+        shir_direct(:,3).'./sqrt(3);].';   
+    I = real(repmat(conj(shir_direct_WXYZ(:,1)),[1 3]).*shir_direct_WXYZ(:,2:4));
+    I = sum(I); 
+    [dir_azim, dir_elev] = cart2sph(I(1,1), I(1,2), I(1,3));
+
+    % Gain factor computation
+    eleindex = round((dir_elev*180/pi+90)/vbap_gtable_res(2));
+    aziindex = round(mod(dir_azim*180/pi+180,360)/vbap_gtable_res(1));
+    index = aziindex + (eleindex*181) + 1;
+    dir_gains = gtable(index,:);
+
+    lsir_ndiff = lsir_ndiff + dir_gains .* (shir_direct(:,1)*ones(1,nLS)); 
+end 
+
+if pars.RENDER_DIFFUSE
+    lsir = lsir_ndiff+lsir_diff;
+else
+    lsir = lsir_ndiff;
+    lsir_diff = 0;
+end 
+ 
+end
+
+%%%%%%%%%%%%%%%%%%%%%%%%%%%%%%%%%%%%%%%%%%%%%%%%%%
+function M_interp = interpolateFilters(M, fftsize)
+% M filter matrix with y = M*x, size NxLxK,
+%   N output channels, M input channels, K frequency bins
+%
+%   Archontis Politis, 12/06/2018
+%   archontis.politis@aalto.fi
+
+winsize = 2*(size(M,3)-1);
+M_conj = conj(M(:,:,end-1:-1:2));
+M_ifft = ifft(cat(3, M, M_conj), [], 3);
+M_ifft = M_ifft(:,:, [(winsize/2+1:end) (1:winsize/2)]); % flip
+M_interp = fft(M_ifft, fftsize, 3); % interpolate to fftsize
+M_interp = M_interp(:,:,1:fftsize/2+1); % keep up to nyquist
+end
+
+%%%%%%%%%%%%%%%%%%%%%%%%%%%%%%%%%%%%%%%%%%%%%%%%%%%%%%%%%%%%%%%%%%%%%%%%%%%
+function sigregs = divide2regions(sig, fs, xovers, fir_order)
+% DIVIDE2REGIONS Bandpass the signal for multi-window analysis
+%
+%   Archontis Politis, 12/06/2018
+%   archontis.politis@aalto.fi
+
+% number of frequency regions
+nRes = length(xovers)+1;
+lIn = size(sig,1);
+lOut = lIn+fir_order;
+nCH = size(sig,2);
+sigregs = zeros(lOut, nCH, nRes);
+
+% create first and last lowpass and highpass in the filterbank
+filters = zeros(fir_order+1, nRes);
+filters(:,1) = fir1(fir_order, xovers(1)/(fs/2), 'low');
+filters(:,nRes) = fir1(fir_order, xovers(nRes-1)/(fs/2), 'high');
+for i = 2:(nRes-1)
+    filters(:,i) = fir1(fir_order, [xovers(i-1) xovers(i)]/(fs/2), 'bandpass');
+end
+for i = 1:nRes
+    sigregs(:,:,i) = fftfilt(filters(:,i), [sig; zeros(fir_order,nCH)]);
+end
+%     % omit initial delay of filterbank
+%     sigregs = sigregs(fir_order/2+1:end-fir_order/2,:,:);
+
+end
+
+%%%%%%%%%%%%%%%%%%%%%%%%%%%%%%%%%%%%%%%%%%%%%%%%%%%%%%%%%%%%%%%%%%%%%%%%%%%
+function rir_filt = synthesizeNoiseReverb(nCH, fs, t60, fc, FLATTEN)
+%NOISEVERB Simulates a quick and dirty exponential decay reverb tail
+%
+% order:    HOA order
+% fs:       sample rate
+% t60:      reverberation times in different bands
+% fc:       center frequencies of reverberation time bands (octave bands)
+%
+%   Archontis Politis, 12/06/2018
+%   archontis.politis@aalto.fi
+
+    if nargin<5, FLATTEN = 0; end
+    
+    % number of HOA channels
+    nSH = nCH;
+    % number of frequency bands
+    nBands = length(t60);
+    % decay constants
+    alpha = 3*log(10)./t60;
+    % length of RIR
+    %lFilt = ceil(max(t60)*fs);
+    t = (0:1/fs:max(t60)-1/fs)';
+    lFilt = length(t);
+    % generate envelopes
+    env = exp(-t*alpha);
+    % generate RIRs
+    rir = randn(lFilt, nSH, nBands);
+    for k = 1:nBands
+        rir(:, :, k) = rir(:,:,k).*(env(:,k)*ones(1,nSH));
+    end
+    % get filterbank IRs for each band
+    filterOrder = 200;
+    h_filt = filterbank(fc, filterOrder, fs);
+    % filter rirs
+    rir_filt = zeros(lFilt+ceil(filterOrder/2), nSH);
+    for n = 1:nSH
+        h_temp = [squeeze(rir(:,n,:)); zeros(ceil(filterOrder/2), nBands)];
+        rir_filt(:, n) = sum(fftfilt(h_filt, h_temp), 2);
+    end
+                            
+    if FLATTEN, rir_filt = equalizeMinphase(rir_filt); end
+    
+    rir_filt = rir_filt(filterOrder/2+1:end,:); % remove delay
+end
+
+%%%%%%%%%%%%%%%%%%%%%%%%%%%%%%%%%%%%%%%%%%%%%%%%%%%%%%%%%%%%%%%%%%%%%%%%%%%
+function h_filt = filterbank(fc, filterOrder, fs)
+% fc:   the center frequencies of the bands
+% Nord: order of hte FIR filter
+%
+%   Archontis Politis, 12/06/2018
+%   archontis.politis@aalto.fi
+
+    if length(fc) == 1
+        h_filt = 1;
+
+    elseif length(fc) == 2
+        h_filt = zeros(filterOrder+1, 2);
+
+        % lowpass
+        f_ll = 2*fc(1)/sqrt(2);
+        w_ll = f_ll/(fs/2);
+        h_filt(:, 1) = fir1(filterOrder, w_ll);
+        % highpass
+        f_hh = fc(2)/sqrt(2);
+        w_hh = f_hh/(fs/2);
+        h_filt(:, 2) = fir1(filterOrder, w_hh, 'high');
+
+    else
+        Nbands = length(fc);
+        h_filt = zeros(filterOrder+1, Nbands);
+
+        % lowpass
+        f_ll = 2*fc(1)/sqrt(2);
+        w_ll = f_ll/(fs/2);
+        h_filt(:, 1) = fir1(filterOrder, w_ll);
+        % highpass
+        f_hh = fc(end)/sqrt(2);
+        w_hh = f_hh/(fs/2);
+        h_filt(:, end) = fir1(filterOrder, w_hh, 'high');
+        % bandpass
+        for k = 2:Nbands-1
+            fl = fc(k)/sqrt(2);
+            fh = 2*fc(k)/sqrt(2);
+            wl = fl/(fs/2);
+            wh = fh/(fs/2);
+            w = [wl wh];
+            h_filt(:, k) = fir1(filterOrder, w, 'bandpass');
+        end
+    end
+
+end
+
+%%%%%%%%%%%%%%%%%%%%%%%%%%%%%%%%%%%%%%%%%%%%%%%%%%%%%%%%%%%%%%%%%%%%%%%%%%%
+function rir_filt_flat = equalizeMinphase(rir_filt)
+%MAKEFLATVERB Makes the decaying noise spectrally flat
+%
+%   Archontis Politis, 12/06/2018
+%   archontis.politis@aalto.fi
+
+Nrir = size(rir_filt,2);
+for n=1:Nrir
+    % equalise TDI by its minimum phase form to unity magnitude response
+    tdi_f = fft(rir_filt(:,n));
+    tdi_min_f = exp(conj(hilbert(log(abs(tdi_f)))));
+    tdi_eq = real(ifft(tdi_f./tdi_min_f));
+    rir_filt_flat(:,n) = tdi_eq;
+end
+
+end
+
+
+%%%%%%%%%%%%%%%%%%%%%%%%%%%%%%%%%%%%%%%%%%%%%%%%%%%%%%%%%%%%%%%%%%%%%%%%%%%
+function [sectorCoeffs, secNorms, sec_dirs] = computeSectorCoeffs(orderSec, A_xyz, pattern, norm, sec_dirs)
+
+orderVel = orderSec+1;
+
+if orderSec == 0
+    % for N=0, do 1 sector, basic DirAC
+    wxyzCoeffs = [ ...
+    sqrt(4*pi)      0           0               0;
+         0          0           sqrt(4*pi/3)    0;
+         0          0           0               sqrt(4*pi/3);
+         0       sqrt(4*pi/3)   0               0];
+
+    % convert to real SH coefficients to use with the real signals
+    secNorms = [1 1];
+    sectorCoeffs = wxyzCoeffs;
+    sec_dirs = [];  % or [0, 0], empty more explicit
+
+else
+    
+    wxyzCoeffs = [];
+    if nargin<5
+        switch norm
+            case 'AP'
+                [~, sec_dirs] = getTdesign(orderSec+1); 
+            case 'EP'
+                [~, sec_dirs] = getTdesign(2*orderSec);
+            otherwise
+                error("Use 'AP' or 'EP' normalization");
+        end   
+    end
+    numSec = size(sec_dirs,1);
+    
+    switch pattern
+        case 'cardioid'
+            b_n = beamWeightsCardioid2Spherical(orderSec);
+            Q = 2*orderSec+1;
+        case 'maxRE'
+            b_n = beamWeightsMaxEV(orderSec);
+            Q = 4*pi/(b_n'*b_n);            
+        case {'pwd', 'hypercardioid'}
+            b_n = beamWeightsHypercardioid2Spherical(orderSec);
+            Q = (orderSec+1)^2;
+        otherwise
+            error("Unknown sector design! " + pattern);
+    end
+    
+    % amplitude normalisation for sector patterns
+    amp_norm = sqrt(4*pi) / (b_n(1) * numSec);
+    % energy normalisation for sector patterns
+    energy_norm = Q/numSec;
+
+    secNorms = [amp_norm, energy_norm];
+    
+    for ns = 1:numSec
+        
+        % rotate the pattern by rotating the coefficients
+        azi_sec = sec_dirs(ns, 1);
+        polar_sec = pi/2-sec_dirs(ns, 2); % from elevation to inclination
+        c_nm = rotateAxisCoeffs(b_n, polar_sec, azi_sec, 'complex');  % CFH: no compensation here
+        % get the velocity coeffs
+        x_nm = A_xyz(1:(orderVel+1)^2, 1:(orderSec+1)^2, 1)*c_nm;
+        y_nm = A_xyz(1:(orderVel+1)^2, 1:(orderSec+1)^2, 2)*c_nm;
+        z_nm = A_xyz(1:(orderVel+1)^2, 1:(orderSec+1)^2, 3)*c_nm;
+        
+        % Pad the (lower order) sector coefficients and stack in
+        % a matrix together with the velocity ones
+        c_nm = [c_nm; zeros(2*(orderSec+1)+1,1)];
+        wxyzCoeffs = [wxyzCoeffs c_nm x_nm y_nm z_nm];
+    end
+    % convert to real SH coefficients to use with the real signals
+    sectorCoeffs = real(complex2realCoeffs(wxyzCoeffs));
+end
+
+end
+ 
+ 